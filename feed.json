{
  "$schema": "./docs/assets/feed-schema.json",
  "entries": [
    {
      "$comment": "This is the next release, any changes here",
      "type": "release",
      "date": "2999-01-01",
      "version": "0.0.0",
      "title": "Version 0.0.0",
      "hidden": true,
      "changes": []
    },
    {
      "type": "release",
<<<<<<< HEAD
=======
      "date": "2025-04-30",
      "version": "1.10.0",
      "title": "Version 1.10.0",
      "changes": [
        {
          "type": "added",
          "description": "Multi-region support for pro users"
        },
        {
          "type": "fixed",
          "description": "An issue where non-interactive chat sessions displayed welcome banner - [#1437](https://github.com/aws/amazon-q-developer-cli/pull/1437)"
        },
        {
          "type": "fixed",
          "description": "An issue where the `/context` chat command reference was duplicated in `/help` - [#1438](https://github.com/aws/amazon-q-developer-cli/pull/1438)"
        },
        {
          "type": "fixed",
          "description": "Preferred default of fuzzy find to `ctrl+s` - [#1442](https://github.com/aws/amazon-q-developer-cli/pull/1442)"
        }
      ]
    },
    {
      "type": "release",
>>>>>>> 03173158
      "date": "2025-04-28",
      "version": "1.9.1",
      "title": "Version 1.9.1",
      "changes": [
        {
          "type": "fixed",
<<<<<<< HEAD
          "description": "Shortens mcp tip to avoid overflow (emergent deployment)"
=======
          "description": "A bug where chat would sometimes become unresponsive"
>>>>>>> 03173158
        }
      ]
    },
    {
      "type": "release",
      "date": "2025-04-28",
      "version": "1.9.0",
      "title": "Version 1.9.0",
      "changes": [
        {
          "type": "added",
          "description": "Model Context Protocol (MCP) support in `q chat` - [#1365](https://github.com/aws/amazon-q-developer-cli/pull/1365)"
        },
        {
          "type": "added",
          "description": "Fuzzy finding support for selecting profiles in `q chat` - [#1388](https://github.com/aws/amazon-q-developer-cli/pull/1388)"
        },
        {
          "type": "changed",
          "description": "`/compact` to display the summary by default in `q chat` - [#1313](https://github.com/aws/amazon-q-developer-cli/pull/1313)"
        },
        {
          "type": "fixed",
          "description": "Various issues in `q chat`"
        }
      ]
    },
    {
      "type": "release",
      "date": "2025-04-25",
      "version": "1.8.1",
      "title": "Version 1.8.1",
      "changes": [
        {
          "type": "fixed",
          "description": "An issue with `/compact` failing in `q chat`"
        }
      ]
    },
    {
      "type": "release",
      "date": "2025-04-22",
      "version": "1.8.0",
      "title": "Version 1.8.0",
      "changes": [
        {
          "type": "added",
          "description": "Fuzzy search for slash commands in `q chat` with `Ctrl + k` - [#1181](https://github.com/aws/amazon-q-developer-cli/pull/1181)"
        },
        {
          "type": "added",
          "description": "A new capability for dynamically adding context to messages in `q chat` with \"context hooks\" - [#1218](https://github.com/aws/amazon-q-developer-cli/pull/1218)"
        },
        {
          "type": "added",
          "description": "A new command `/usage` in `q chat` to display an estimate of the context window usage - [#1177](https://github.com/aws/amazon-q-developer-cli/pull/1177)"
        },
        {
          "type": "added",
          "description": "A new greeting UI with rotating tips in `q chat` - [#1262](https://github.com/aws/amazon-q-developer-cli/pull/1262)"
        },
        {
          "type": "added",
          "description": "An extra confirmation prompt before clearing the history in `q chat` with `/clear` - [#1180](https://github.com/aws/amazon-q-developer-cli/pull/1180)"
        },
        {
          "type": "added",
          "description": "Support for using a system proxy with the `HTTP_PROXY` environment variable - [#1199](https://github.com/aws/amazon-q-developer-cli/pull/1199)"
        },
        {
          "type": "added",
          "description": "The ability to reset a single tool's permissions in `q chat` with `/tools reset` - [#1102](https://github.com/aws/amazon-q-developer-cli/pull/1102)"
        },
        {
          "type": "added",
          "description": "Various UI improvements in `q chat`"
        },
        {
          "type": "fixed",
          "description": "Arguments for `EDITOR` not being correctly parsed by the `/editor` command in `q chat` - [#1209](https://github.com/aws/amazon-q-developer-cli/pull/1209)"
        },
        {
          "type": "fixed",
          "description": "The `/compact` command failing to compact history after the context window has been filled in `q chat` - [#1275](https://github.com/aws/amazon-q-developer-cli/pull/1275)"
        },
        {
          "type": "fixed",
          "description": "Various issues in `q chat`"
        }
      ]
    },
    {
      "type": "release",
      "date": "2025-04-10",
      "version": "1.7.3",
      "title": "Version 1.7.3",
      "changes": [
        {
          "type": "added",
          "description": "A new command `/tools` in `q chat` for granular tool permissioning - [#1054](https://github.com/aws/amazon-q-developer-cli/pull/1054)"
        },
        {
          "type": "added",
          "description": "A new command `/compact` in `q chat` for summarizing the conversation history - [#1128](https://github.com/aws/amazon-q-developer-cli/pull/1128)"
        },
        {
          "type": "added",
          "description": "A new command `/editor` in `q chat` for composing prompts using the configured editor - [#1035](https://github.com/aws/amazon-q-developer-cli/pull/1035)"
        },
        {
          "type": "added",
          "description": "A new command `/issue` in `q chat` for creating new GitHub issues - [#990](https://github.com/aws/amazon-q-developer-cli/pull/990)"
        },
        {
          "type": "added",
          "description": "A new tool `report_issue` in `q chat` for creating new GitHub issues - [#974](https://github.com/aws/amazon-q-developer-cli/pull/974)"
        },
        {
          "type": "added",
          "description": "An improved context file display in `q chat` - [#983](https://github.com/aws/amazon-q-developer-cli/pull/983)"
        },
        {
          "type": "added",
          "description": "Optional terminal notifications on completed responses - [#1135](https://github.com/aws/amazon-q-developer-cli/pull/1135)"
        },
        {
          "type": "added",
          "description": "An option `--no-interactive` to invoke `q chat` in a non-interactive mode - [#878](https://github.com/aws/amazon-q-developer-cli/pull/878)"
        },
        {
          "type": "added",
          "description": "File name autocompletion in `q chat` - [#930](https://github.com/aws/amazon-q-developer-cli/pull/930)"
        },
        {
          "type": "added",
          "description": "Improved `execute_bash` pipe safety checking in `q chat` - [#927](https://github.com/aws/amazon-q-developer-cli/pull/927)"
        },
        {
          "type": "changed",
          "description": "Executing `q` now enters `q chat` instead of opening the dashboard - [#987](https://github.com/aws/amazon-q-developer-cli/pull/987)"
        },
        {
          "type": "fixed",
          "description": "A missing Match criteria error in the ssh integration - [#1134](https://github.com/aws/amazon-q-developer-cli/pull/1134)"
        },
        {
          "type": "fixed",
          "description": "Various issues in `q chat`"
        }
      ]
    },
    {
      "type": "release",
      "date": "2025-03-20",
      "version": "1.7.2",
      "title": "Version 1.7.2",
      "changes": [
        {
          "type": "added",
          "description": "Support for automatically adding files as context in `q chat` - [#834](https://github.com/aws/amazon-q-developer-cli/pull/834)"
        },
        {
          "type": "added",
          "description": "A search ability when reading the filesystem in `q chat` - [#811](https://github.com/aws/amazon-q-developer-cli/pull/811)"
        },
        {
          "type": "added",
          "description": "A larger maximum tool response size in `q chat` - [#850](https://github.com/aws/amazon-q-developer-cli/pull/850)"
        },
        {
          "type": "fixed",
          "description": "Detecting libc on certain Linux distributions during install - [#851](https://github.com/aws/amazon-q-developer-cli/pull/851)"
        }
      ]
    },
    {
      "type": "release",
      "date": "2025-03-14",
      "version": "1.7.1",
      "title": "Version 1.7.1",
      "changes": [
        {
          "type": "added",
          "description": "An improved file diff in `q chat` - [#799](https://github.com/aws/amazon-q-developer-cli/pull/799)"
        },
        {
          "type": "added",
          "description": "Multi-line input support in `q chat` - [#831](https://github.com/aws/amazon-q-developer-cli/pull/831)"
        },
        {
          "type": "added",
          "description": "An append functionality with fs_write in `q chat` - [#764](https://github.com/aws/amazon-q-developer-cli/pull/764)"
        },
        {
          "type": "added",
          "description": "Support for WindSurf Next - [#814](https://github.com/aws/amazon-q-developer-cli/pull/814)"
        },
        {
          "type": "changed",
          "description": "`ctrl+c` so that it exits `q chat` on first attempt - [#830](https://github.com/aws/amazon-q-developer-cli/pull/830)"
        },
        {
          "type": "fixed",
          "description": "Minor issues in `q chat`"
        }
      ]
    },
    {
      "type": "release",
      "date": "2025-03-05",
      "version": "1.7.0",
      "title": "Version 1.7.0",
      "changes": [
        {
          "type": "added",
          "description": "An enhanced `q chat` with agentic capabilities. See the [announcement post](https://aws.amazon.com/blogs/devops/introducing-the-enhanced-command-line-interface-in-amazon-q-developer/) for more information."
        }
      ]
    },
    {
      "type": "release",
      "date": "2025-02-20",
      "version": "1.6.3",
      "title": "Version 1.6.3",
      "changes": [
        {
          "type": "fixed",
          "description": "Minor issues"
        }
      ]
    },
    {
      "type": "release",
      "date": "2025-02-19",
      "version": "1.6.2",
      "title": "Version 1.6.2",
      "changes": [
        {
          "type": "added",
          "description": "Support for Trae [#488](https://github.com/aws/amazon-q-developer-cli/pull/488)"
        },
        {
          "type": "fixed",
          "description": "Minor issues"
        }
      ]
    },
    {
      "type": "release",
      "date": "2025-02-03",
      "version": "1.6.1",
      "title": "Version 1.6.1",
      "changes": [
        {
          "type": "added",
          "description": "Support for Positron [#406](https://github.com/aws/amazon-q-developer-cli/pull/406)"
        },
        {
          "type": "added",
          "description": "Self-updating for Linux AppImage builds [#410](https://github.com/aws/amazon-q-developer-cli/pull/410)"
        },
        {
          "type": "fixed",
          "description": "Extra lines in inline recommendations [#446](https://github.com/aws/amazon-q-developer-cli/pull/446)"
        },
        {
          "type": "fixed",
          "description": "Minor issues"
        }
      ]
    },
    {
      "type": "release",
      "date": "2025-01-06",
      "version": "1.6.0",
      "title": "Version 1.6.0",
      "changes": [
        {
          "type": "added",
          "description": "Support for Ghostty [#335](https://github.com/aws/amazon-q-developer-cli/pull/335)"
        },
        {
          "type": "added",
          "description": "Support for Guake [#260](https://github.com/aws/amazon-q-developer-cli/pull/260)"
        },
        {
          "type": "fixed",
          "description": "Accept text through pipes in `q chat` [#259](https://github.com/aws/amazon-q-developer-cli/pull/259)"
        }
      ]
    },
    {
      "type": "release",
      "date": "2024-12-13",
      "version": "1.5.1",
      "title": "Version 1.5.1",
      "changes": [
        {
          "type": "added",
          "description": "Support for WindSurf [#125](https://github.com/aws/amazon-q-developer-cli/pull/125)"
        },
        {
          "type": "fixed",
          "description": "Linux SSH installations unable to update [#235](https://github.com/aws/amazon-q-developer-cli/issues/235)"
        },
        {
          "type": "fixed",
          "description": "`q translate` providing macOS specific responses on Linux"
        }
      ]
    },
    {
      "type": "release",
      "date": "2024-11-21",
      "version": "1.5.0",
      "title": "Version 1.5.0",
      "changes": [
        {
          "type": "added",
          "description": "Support for Linux desktop. See the [AWS documentation](https://docs.aws.amazon.com/amazonq/latest/qdeveloper-ug/command-line.html) for more information."
        }
      ]
    },
    {
      "type": "release",
      "date": "2024-11-15",
      "version": "1.4.6",
      "title": "Version 1.4.6",
      "changes": [
        {
          "type": "fixed",
          "description": "Minor issues"
        }
      ]
    },
    {
      "type": "release",
      "date": "2024-09-26",
      "version": "1.4.5",
      "title": "Version 1.4.5",
      "changes": [
        {
          "type": "fixed",
          "description": "Minor issues"
        }
      ]
    },
    {
      "type": "release",
      "date": "2024-09-16",
      "version": "1.4.4",
      "title": "Version 1.4.4",
      "changes": [
        {
          "type": "fixed",
          "description": "Minor issues"
        }
      ]
    },
    {
      "type": "release",
      "date": "2024-09-13",
      "version": "1.4.3",
      "title": "Version 1.4.3",
      "changes": [
        {
          "type": "fixed",
          "description": "Minor issues"
        }
      ]
    },
    {
      "type": "release",
      "date": "2024-09-10",
      "version": "1.4.2",
      "title": "Version 1.4.2",
      "changes": [
        {
          "type": "fixed",
          "description": "Linux install script error"
        }
      ]
    },
    {
      "type": "release",
      "date": "2024-09-09",
      "version": "1.4.1",
      "title": "Version 1.4.1",
      "changes": [
        {
          "type": "fixed",
          "description": "Minor issues"
        }
      ]
    },
    {
      "type": "release",
      "date": "2024-08-27",
      "version": "1.4.0",
      "title": "Version 1.4.0",
      "changes": [
        {
          "type": "fixed",
          "description": "Frequent timeout errors in `q chat`"
        },
        {
          "type": "fixed",
          "description": "Bash integrations messing up prompt in ZSH child processes"
        },
        {
          "type": "fixed",
          "description": "Zsh integration errors when sourced via a non-interactive script"
        }
      ]
    },
    {
      "type": "release",
      "date": "2024-07-29",
      "version": "1.3.3",
      "title": "Version 1.3.3",
      "changes": [
        {
          "type": "fixed",
          "description": "Minor issues"
        }
      ]
    },
    {
      "type": "release",
      "date": "2024-07-10",
      "version": "1.3.2",
      "title": "Version 1.3.2",
      "changes": [
        {
          "type": "added",
          "description": "Setting to disable greeting in `q chat`, see [Chat](/chat) for the setting."
        },
        {
          "type": "fixed",
          "description": "Using `tmux` is now supported in ssh."
        },
        {
          "type": "fixed",
          "description": "Logging via the CLI would not show the \"Use with Pro license\" option."
        }
      ]
    },
    {
      "type": "release",
      "date": "2024-06-28",
      "version": "1.3.1",
      "title": "Version 1.3.1",
      "changes": [
        {
          "type": "added",
          "description": "Support for readline style input in `q chat`."
        },
        {
          "type": "fixed",
          "description": "Pressing enter multiple times triggered `q translate` to immediately execute."
        }
      ]
    },
    {
      "type": "release",
      "date": "2024-06-24",
      "version": "1.3.0",
      "title": "Version 1.3.0",
      "changes": [
        {
          "type": "added",
          "description": "[PKCE-based authorization](https://aws.amazon.com/about-aws/whats-new/2024/05/aws-iam-identity-pkce-authorizations-aws-applications/) for login."
        },
        {
          "type": "changed",
          "description": "Menubar icon now indicates when there are issues with authentication or the app is not setup."
        },
        {
          "type": "changed",
          "description": "Added `quit` command to `q chat` ([#211](https://github.com/aws/q-command-line-discussions/discussions/211))."
        }
      ]
    },
    {
      "type": "release",
      "date": "2024-06-04",
      "version": "1.2.0",
      "title": "Version 1.2.0",
      "changes": [
        {
          "type": "added",
          "description": "AI-powered inline completions, see [Inline](/inline) for more info."
        },
        {
          "type": "fixed",
          "description": "Login infinite redirect for first time users."
        }
      ]
    },
    {
      "type": "release",
      "date": "2024-05-20",
      "version": "1.1.0",
      "title": "Version 1.1.0",
      "changes": [
        {
          "type": "added",
          "description": "The \"What's New\" page with the latest release notes and announcements."
        },
        {
          "type": "added",
          "description": "History loading for CLI Completions, press `ctrl+r` to switch to history mode. ([#57](https://github.com/aws/q-command-line-discussions/discussions/57))."
        },
        {
          "type": "added",
          "description": "Support for [`generateSpecCacheKey`](https://github.com/withfig/autocomplete-tools/pull/105) for CLI Completions."
        }
      ]
    },
    {
      "type": "announcement",
      "date": "2024-04-30",
      "version": "1.0.0",
      "title": "CodeWhisperer is now Amazon Q",
      "description": "Amazon Q Developer is a generative artificial intelligence (AI) powered conversational assistant that can help you understand, build, extend, and operate AWS applications.",
      "link": "https://aws.amazon.com/blogs/aws/amazon-q-developer-now-generally-available-includes-new-capabilities-to-reimagine-developer-experience/"
    }
  ]
}<|MERGE_RESOLUTION|>--- conflicted
+++ resolved
@@ -12,8 +12,6 @@
     },
     {
       "type": "release",
-<<<<<<< HEAD
-=======
       "date": "2025-04-30",
       "version": "1.10.0",
       "title": "Version 1.10.0",
@@ -38,18 +36,13 @@
     },
     {
       "type": "release",
->>>>>>> 03173158
       "date": "2025-04-28",
       "version": "1.9.1",
       "title": "Version 1.9.1",
       "changes": [
         {
           "type": "fixed",
-<<<<<<< HEAD
-          "description": "Shortens mcp tip to avoid overflow (emergent deployment)"
-=======
           "description": "A bug where chat would sometimes become unresponsive"
->>>>>>> 03173158
         }
       ]
     },
